[build-system]
requires = [
    "setuptools>=60",
    "setuptools-scm>=8.0"]

[project]
name = "caikit-nlp"
dynamic = ["version"]
description = "Caikit NLP"
license = {text = "Apache-2.0"}
readme = "README.md"
requires-python = "~=3.9"
classifiers=[
    "License :: OSI Approved :: Apache Software License"
]
dependencies = [
<<<<<<< HEAD
    "caikit[runtime-grpc,runtime-http]>=0.18.1,<0.22.0",
=======
    "caikit[runtime-grpc,runtime-http]>=0.22.0,<0.23.0",
>>>>>>> 4f422308
    "caikit-tgis-backend>=0.1.17,<0.2.0",
    # TODO: loosen dependencies
    "accelerate>=0.22.0",
    "datasets>=2.4.0",
    "huggingface-hub",
    "numpy>=1.22.4",
    "pandas>=1.5.0",
    "scikit-learn>=1.1",
    "scipy>=1.8.1",
    "tokenizers>=0.13.3",
    "torch>=2.0.1",
    "tqdm>=4.65.0",
    "transformers>=4.32.0",
    # GK-AUG-25-2023 NOTE: mpt branch on Mayank's fork was merged to peft main on Aug 24 and it got deleted
    # which broke caikit-nlp build. peft hasn't released newer version yet, so to get
    # the build fix, we pulling peft from main branch commit. In future, we will pull PEFT from
    # pypi
    "peft@git+https://github.com/huggingface/peft.git#8c17d556a8fe9522e10d73d7bd3fad46a6ecae14"
]

[tool.setuptools.packages.find]
exclude = ["tests", "tests.*"]
namespaces = false


[tool.setuptools_scm]
version_file = "caikit_nlp/_version.py"

[project.urls]
Source = "https://github.com/caikit/caikit-nlp"<|MERGE_RESOLUTION|>--- conflicted
+++ resolved
@@ -14,11 +14,7 @@
     "License :: OSI Approved :: Apache Software License"
 ]
 dependencies = [
-<<<<<<< HEAD
-    "caikit[runtime-grpc,runtime-http]>=0.18.1,<0.22.0",
-=======
     "caikit[runtime-grpc,runtime-http]>=0.22.0,<0.23.0",
->>>>>>> 4f422308
     "caikit-tgis-backend>=0.1.17,<0.2.0",
     # TODO: loosen dependencies
     "accelerate>=0.22.0",
