"""Helpful fixtures for configuring individual unit tests.
"""
# Standard
from contextlib import contextmanager
from typing import Iterable, Optional
from unittest import mock
import json
import os
import random
import tempfile

# Third Party
from datasets import load_dataset
import numpy as np
import pytest
import torch
import transformers

# First Party
from caikit.config.config import merge_configs
from caikit.interfaces.nlp.data_model import GeneratedTextResult
from caikit_tgis_backend import TGISBackend
from caikit_tgis_backend.tgis_connection import TGISConnection
import aconfig
import caikit

# Local
from caikit_nlp.resources.pretrained_model import HFAutoCausalLM, HFAutoSeq2SeqLM
import caikit_nlp

### Constants used in fixtures
FIXTURES_DIR = os.path.join(os.path.dirname(__file__))
TINY_MODELS_DIR = os.path.join(FIXTURES_DIR, "tiny_models")
SEQ_CLASS_MODEL = os.path.join(TINY_MODELS_DIR, "BertForSequenceClassification")
CAUSAL_LM_MODEL = os.path.join(TINY_MODELS_DIR, "BloomForCausalLM")
SEQ2SEQ_LM_MODEL = os.path.join(TINY_MODELS_DIR, "T5ForConditionalGeneration")


dummy_train_stream = caikit.core.data_model.DataStream.from_iterable(
    [
        caikit_nlp.data_model.GenerationTrainRecord(
            input="@foo what a cute dog!", output="no complaint"
        ),
        caikit_nlp.data_model.GenerationTrainRecord(
            input="@bar this is the worst idea ever.", output="complaint"
        ),
    ]
)


@pytest.fixture()
def set_cpu_device(request):
    """Fixture to set default cuda device.
    This fixture is particularly useful for running the unit tests where
    cuda devices are available, in which case, some transformers function
    may try to consume cuda and give device mismatch error.
    """
    visible_devices = os.environ.get("CUDA_VISIBLE_DEVICES", "")
    os.environ["CUDA_VISIBLE_DEVICES"] = ""
    with mock.patch.object(torch.cuda, "is_available", return_value=False):
        yield
    os.environ["CUDA_VISIBLE_DEVICES"] = visible_devices


@pytest.fixture
def disable_wip(request):
    """Fixture to temporarily disable wip decorator"""
    previous_state = caikit.core.toolkit.wip_decorator._ENABLE_DECORATOR
    caikit.core.toolkit.wip_decorator.disable_wip()
    yield
    caikit.core.toolkit.wip_decorator._ENABLE_DECORATOR = previous_state


### Fixtures for downloading objects needed to run tests via public internet
@pytest.fixture
def downloaded_dataset(request):
    """Download a dataset via datasets; this should be called via indirect parameterization.

    Example:
    @pytest.mark.parametrize(
        'download_dataset',
        [{"dataset_path": "ought/raft", "dataset_name": "twitter_complaints"}],
        indirect=True
    )
    def test_download_data(downloaded_dataset):
        # downloaded_dataset is a reference to the loaded dataset

    NOTE: Currently this is unused, but we keep it here in case we get some tiny
    models that we want to run quick regression tests on in the future.
    """
    dataset_path = request.param["dataset_path"]
    dataset_name = request.param["dataset_name"]
    return load_dataset(dataset_path, dataset_name)


@pytest.fixture
def temp_cache_dir(request):
    """Use a temporary directory as our transformers / huggingface cache dir. We have permission
    to do things in this directory, but we don't have anything downloaded in it.
    """
    old_cache_path = transformers.utils.hub.TRANSFORMERS_CACHE
    # Create a new tempdir & cache it
    temp_dir = tempfile.TemporaryDirectory()
    transformers.utils.hub.TRANSFORMERS_CACHE = temp_dir.name
    yield
    temp_dir.cleanup()
    if old_cache_path is not None:
        transformers.utils.hub.TRANSFORMERS_CACHE = old_cache_path


@pytest.fixture
def models_cache_dir(request):
    """Use the tiny models directory as the HuggingFace Cache."""
    old_cache_path = transformers.utils.hub.TRANSFORMERS_CACHE
    transformers.utils.hub.TRANSFORMERS_CACHE = TINY_MODELS_DIR
    yield
    if old_cache_path is not None:
        transformers.utils.hub.TRANSFORMERS_CACHE = old_cache_path


### Fixtures for grabbing a randomly initialized model to test interfaces against
## Causal LM
@pytest.fixture(scope="session")
def causal_lm_train_kwargs():
    """Get the kwargs for a valid train call to a Causal LM."""
    model_kwargs = {
        "base_model": HFAutoCausalLM.bootstrap(
            model_name=CAUSAL_LM_MODEL, tokenizer_name=CAUSAL_LM_MODEL
        ),
<<<<<<< HEAD
        "train_stream": dummy_train_stream,
=======
        "train_stream": caikit.core.data_model.DataStream.from_iterable(
            [
                caikit_nlp.data_model.GenerationTrainRecord(
                    input="@foo what a cute dog!", output="no complaint"
                ),
            ]
        ),
>>>>>>> cc0d081c
        "num_epochs": 0,
        "tuning_config": caikit_nlp.data_model.TuningConfig(
            num_virtual_tokens=8, prompt_tuning_init_text="hello world"
        ),
    }
    return model_kwargs


@pytest.fixture(scope="session")
def causal_lm_dummy_model(causal_lm_train_kwargs):
    """Train a Causal LM dummy model."""
    return caikit_nlp.modules.text_generation.PeftPromptTuning.train(
        **causal_lm_train_kwargs
    )


@pytest.fixture(scope="session")
def saved_causal_lm_dummy_model(causal_lm_dummy_model):
    """Give a path to a saved dummy model that can be loaded"""
    with tempfile.TemporaryDirectory() as workdir:
        model_dir = os.path.join(workdir, "dummy-model")
        causal_lm_dummy_model.save(model_dir)
        yield model_dir


## Seq2seq
@pytest.fixture(scope="session")
def seq2seq_lm_train_kwargs():
    """Get the kwargs for a valid train call to a Causal LM."""
    model_kwargs = {
        "base_model": HFAutoSeq2SeqLM.bootstrap(
            model_name=SEQ2SEQ_LM_MODEL, tokenizer_name=SEQ2SEQ_LM_MODEL
        ),
<<<<<<< HEAD
        "train_stream": dummy_train_stream,
=======
        "train_stream": caikit.core.data_model.DataStream.from_iterable(
            [
                caikit_nlp.data_model.GenerationTrainRecord(
                    input="@foo what a cute dog!", output="no complaint"
                ),
            ]
        ),
>>>>>>> cc0d081c
        "num_epochs": 0,
        "tuning_config": caikit_nlp.data_model.TuningConfig(
            num_virtual_tokens=16, prompt_tuning_init_text="hello world"
        ),
    }
    return model_kwargs


@pytest.fixture(scope="session")
def seq2seq_lm_dummy_model(seq2seq_lm_train_kwargs):
    """Train a Seq2Seq LM dummy model."""
    return caikit_nlp.modules.text_generation.PeftPromptTuning.train(
        **seq2seq_lm_train_kwargs
    )


@pytest.fixture()
def requires_determinism(request):
    """Set all of random seeds for tests expected to be deterministic."""
    # Basically, set the random seed of anything our tests might depend on
    seed = 1
    random.seed(seed)
    np.random.seed(seed)
    torch.manual_seed(seed)
    transformers.set_seed(seed)


### Common TGIS stub classes

# Helper stubs / mocks; we use these to patch caikit so that we don't actually
# test the TGIS backend directly, and instead stub the client and inspect the
# args that we pass to it.
class StubTGISClient:
    def __init__(self, base_model_name):
        pass

    def Generate(self, request):
        return StubTGISClient.unary_generate(request)

    def GenerateStream(self, request):
        return StubTGISClient.stream_generate(request)

    @staticmethod
    def unary_generate(request):
        fake_response = mock.Mock()
        fake_result = mock.Mock()
        fake_result.stop_reason = 5
        fake_result.generated_token_count = 1
        fake_result.text = "moose"
        fake_result.input_token_count = 1
        fake_response.responses = [fake_result]
        return fake_response

    @staticmethod
    def stream_generate(request):
        fake_stream = mock.Mock()
        fake_stream.stop_reason = 5
        fake_stream.generated_token_count = 1
        fake_stream.seed = 10
        fake_stream.input_token_count = 1
        token = mock.Mock()
        token.text = "moose"
        token.logprob = 0.2
        fake_stream.tokens = [token]
        fake_stream.text = "moose"
        for _ in range(3):
            yield fake_stream

    @staticmethod
    def validate_unary_generate_response(result):
        assert isinstance(result, GeneratedTextResult)
        assert result.generated_text == "moose"
        assert result.generated_tokens == 1
        assert result.finish_reason == 5
        assert result.input_token_count == 1

    @staticmethod
    def validate_stream_generate_response(stream_result):
        assert isinstance(stream_result, Iterable)
        # Convert to list to more easily check outputs
        result_list = list(stream_result)
        assert len(result_list) == 3
        first_result = result_list[0]
        assert first_result.generated_text == "moose"
        assert first_result.tokens[0].text == "moose"
        assert first_result.tokens[0].logprob == 0.2
        assert first_result.details.finish_reason == 5
        assert first_result.details.generated_tokens == 1
        assert first_result.details.seed == 10
        assert first_result.details.input_token_count == 1


class StubTGISBackend(TGISBackend):
    def __init__(
        self,
        config: Optional[dict] = None,
        temp_dir: Optional[str] = None,
        mock_remote: bool = False,
    ):
        self._temp_dir = temp_dir
        if mock_remote:
            config = config or {}
            config.update({"connection": {"hostname": "foo.{model_id}:123"}})
        super().__init__(config)
        self.load_prompt_artifacts = mock.MagicMock()
        self.unload_prompt_artifacts = mock.MagicMock()

    def get_client(self, base_model_name):
        self._model_connections[base_model_name] = TGISConnection(
            hostname="foo.bar",
            model_id=base_model_name,
            prompt_dir=self._temp_dir,
        )
        return StubTGISClient(base_model_name)


@pytest.fixture
def stub_tgis_backend():
    with tempfile.TemporaryDirectory() as temp_dir:
        yield StubTGISBackend(temp_dir=temp_dir)


### Args for commonly used datasets that we can use with our fixtures accepting params
TWITTER_DATA_DOWNLOAD_ARGS = [
    {"dataset_path": "ought/raft", "dataset_name": "twitter_complaints"}
]


@contextmanager
def temp_config(**overrides):
    local_config = aconfig.Config(
        json.loads(json.dumps(caikit.config.get_config())),
        override_env_vars=False,
    )
    merge_configs(local_config, overrides)

    with mock.patch.object(caikit.config.config, "_IMMUTABLE_CONFIG", local_config):
        yield local_config<|MERGE_RESOLUTION|>--- conflicted
+++ resolved
@@ -127,17 +127,7 @@
         "base_model": HFAutoCausalLM.bootstrap(
             model_name=CAUSAL_LM_MODEL, tokenizer_name=CAUSAL_LM_MODEL
         ),
-<<<<<<< HEAD
         "train_stream": dummy_train_stream,
-=======
-        "train_stream": caikit.core.data_model.DataStream.from_iterable(
-            [
-                caikit_nlp.data_model.GenerationTrainRecord(
-                    input="@foo what a cute dog!", output="no complaint"
-                ),
-            ]
-        ),
->>>>>>> cc0d081c
         "num_epochs": 0,
         "tuning_config": caikit_nlp.data_model.TuningConfig(
             num_virtual_tokens=8, prompt_tuning_init_text="hello world"
@@ -171,17 +161,7 @@
         "base_model": HFAutoSeq2SeqLM.bootstrap(
             model_name=SEQ2SEQ_LM_MODEL, tokenizer_name=SEQ2SEQ_LM_MODEL
         ),
-<<<<<<< HEAD
         "train_stream": dummy_train_stream,
-=======
-        "train_stream": caikit.core.data_model.DataStream.from_iterable(
-            [
-                caikit_nlp.data_model.GenerationTrainRecord(
-                    input="@foo what a cute dog!", output="no complaint"
-                ),
-            ]
-        ),
->>>>>>> cc0d081c
         "num_epochs": 0,
         "tuning_config": caikit_nlp.data_model.TuningConfig(
             num_virtual_tokens=16, prompt_tuning_init_text="hello world"
