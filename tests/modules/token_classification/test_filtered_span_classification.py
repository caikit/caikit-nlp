--- conflicted
+++ resolved
@@ -113,13 +113,8 @@
     """Check if we can bootstrap and run span classification models with min arguments"""
     model = FilteredSpanClassification.bootstrap(
         lang="en",
-<<<<<<< HEAD
-        span_splitter=SENTENCE_SPLITTER,
-        classifier=BOOTSTRAPPED_SEQ_CLASS_MODEL,
-=======
-        tokenizer=SENTENCE_TOKENIZER,
-        sequence_classifier=BOOTSTRAPPED_SEQ_CLASS_MODEL,
->>>>>>> ec02139a
+        classifier=BOOTSTRAPPED_SEQ_CLASS_MODEL,
+        tokenizer=SENTENCE_TOKENIZER,
         default_threshold=0.5,
     )
     token_classification_result = model.run(DOCUMENT)
@@ -139,13 +134,8 @@
     """Check if we can bootstrap span classification models with overriden threshold"""
     model = FilteredSpanClassification.bootstrap(
         lang="en",
-<<<<<<< HEAD
-        span_splitter=SENTENCE_SPLITTER,
-        classifier=BOOTSTRAPPED_SEQ_CLASS_MODEL,
-=======
-        tokenizer=SENTENCE_TOKENIZER,
-        sequence_classifier=BOOTSTRAPPED_SEQ_CLASS_MODEL,
->>>>>>> ec02139a
+        classifier=BOOTSTRAPPED_SEQ_CLASS_MODEL,
+        tokenizer=SENTENCE_TOKENIZER,
         default_threshold=0.5,
     )
     token_classification_result = model.run(DOCUMENT, threshold=0.0)
@@ -159,13 +149,8 @@
     """Check if we can run span classification models with labels_to_output"""
     model = FilteredSpanClassification.bootstrap(
         lang="en",
-<<<<<<< HEAD
-        span_splitter=SENTENCE_SPLITTER,
-        classifier=BOOTSTRAPPED_SEQ_CLASS_MODEL,
-=======
-        tokenizer=SENTENCE_TOKENIZER,
-        sequence_classifier=BOOTSTRAPPED_SEQ_CLASS_MODEL,
->>>>>>> ec02139a
+        tokenizer=SENTENCE_TOKENIZER,
+        classifier=BOOTSTRAPPED_SEQ_CLASS_MODEL,
         default_threshold=0.5,
         labels_to_output=["LABEL_0"],
     )
@@ -184,7 +169,7 @@
     """Check if we can run span classification models with classifier that does token classification"""
     model = FilteredSpanClassification.bootstrap(
         lang="en",
-        span_splitter=SENTENCE_SPLITTER,
+        tokenizer=SENTENCE_TOKENIZER,
         classifier=TOKEN_CLASSIFICATION_MODULE,
         default_threshold=0.5,
     )
@@ -204,20 +189,15 @@
     """Check if we can run a saved model successfully"""
     model = FilteredSpanClassification.bootstrap(
         lang="en",
-<<<<<<< HEAD
-        span_splitter=SENTENCE_SPLITTER,
-        classifier=BOOTSTRAPPED_SEQ_CLASS_MODEL,
-=======
-        tokenizer=SENTENCE_TOKENIZER,
-        sequence_classifier=BOOTSTRAPPED_SEQ_CLASS_MODEL,
->>>>>>> ec02139a
+        tokenizer=SENTENCE_TOKENIZER,
+        classifier=BOOTSTRAPPED_SEQ_CLASS_MODEL,
         default_threshold=0.5,
     )
     with tempfile.TemporaryDirectory() as model_dir:
         model.save(model_dir)
         assert os.path.exists(os.path.join(model_dir, "config.yml"))
-        assert os.path.exists(os.path.join(model_dir, "span_split"))
-        assert os.path.exists(os.path.join(model_dir, "sequence_classification"))
+        assert os.path.exists(os.path.join(model_dir, "tokenizer"))
+        assert os.path.exists(os.path.join(model_dir, "classification"))
 
         new_model = FilteredSpanClassification.load(model_dir)
         token_classification_result = new_model.run(DOCUMENT)
@@ -236,13 +216,8 @@
     stream_input = data_model.DataStream.from_iterable(DOCUMENT[0])
     model = FilteredSpanClassification.bootstrap(
         lang="en",
-<<<<<<< HEAD
-        span_splitter=SENTENCE_SPLITTER,
-        classifier=BOOTSTRAPPED_SEQ_CLASS_MODEL,
-=======
-        tokenizer=SENTENCE_TOKENIZER,
-        sequence_classifier=BOOTSTRAPPED_SEQ_CLASS_MODEL,
->>>>>>> ec02139a
+        tokenizer=SENTENCE_TOKENIZER,
+        classifier=BOOTSTRAPPED_SEQ_CLASS_MODEL,
         default_threshold=0.5,
     )
     token_classification_result = model.run_bidi_stream(stream_input)
