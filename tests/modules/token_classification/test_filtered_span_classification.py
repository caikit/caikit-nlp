--- conflicted
+++ resolved
@@ -113,13 +113,8 @@
     """Check if we can bootstrap and run span classification models with min arguments"""
     model = FilteredSpanClassification.bootstrap(
         lang="en",
-<<<<<<< HEAD
-        span_splitter=SENTENCE_SPLITTER,
-        classifier=BOOTSTRAPPED_SEQ_CLASS_MODEL,
-=======
-        tokenizer=SENTENCE_TOKENIZER,
-        sequence_classifier=BOOTSTRAPPED_SEQ_CLASS_MODEL,
->>>>>>> ec02139a
+        tokenizer=SENTENCE_TOKENIZER,
+        classifier=BOOTSTRAPPED_SEQ_CLASS_MODEL,
         default_threshold=0.5,
     )
     token_classification_result = model.run(DOCUMENT)
@@ -139,13 +134,8 @@
     """Check if we can bootstrap span classification models with overriden threshold"""
     model = FilteredSpanClassification.bootstrap(
         lang="en",
-<<<<<<< HEAD
-        span_splitter=SENTENCE_SPLITTER,
-        classifier=BOOTSTRAPPED_SEQ_CLASS_MODEL,
-=======
-        tokenizer=SENTENCE_TOKENIZER,
-        sequence_classifier=BOOTSTRAPPED_SEQ_CLASS_MODEL,
->>>>>>> ec02139a
+        tokenizer=SENTENCE_TOKENIZER,
+        classifier=BOOTSTRAPPED_SEQ_CLASS_MODEL,
         default_threshold=0.5,
     )
     token_classification_result = model.run(DOCUMENT, threshold=0.0)
@@ -159,13 +149,8 @@
     """Check if we can run span classification models with labels_to_output"""
     model = FilteredSpanClassification.bootstrap(
         lang="en",
-<<<<<<< HEAD
-        span_splitter=SENTENCE_SPLITTER,
-        classifier=BOOTSTRAPPED_SEQ_CLASS_MODEL,
-=======
-        tokenizer=SENTENCE_TOKENIZER,
-        sequence_classifier=BOOTSTRAPPED_SEQ_CLASS_MODEL,
->>>>>>> ec02139a
+        tokenizer=SENTENCE_TOKENIZER,
+        classifier=BOOTSTRAPPED_SEQ_CLASS_MODEL,
         default_threshold=0.5,
         labels_to_output=["LABEL_0"],
     )
@@ -184,8 +169,8 @@
     """Check if we can run span classification models with classifier that does token classification"""
     model = FilteredSpanClassification.bootstrap(
         lang="en",
-        span_splitter=SENTENCE_SPLITTER,
-        classifier=TOKEN_CLASSIFICATION_MODULE,
+        tokenizer=SENTENCE_TOKENIZER,
+        classifier=BOOTSTRAPPED_SEQ_CLASS_MODEL,
         default_threshold=0.5,
     )
     token_classification_result = model.run(DOCUMENT)
@@ -204,13 +189,8 @@
     """Check if we can run a saved model successfully"""
     model = FilteredSpanClassification.bootstrap(
         lang="en",
-<<<<<<< HEAD
-        span_splitter=SENTENCE_SPLITTER,
-        classifier=BOOTSTRAPPED_SEQ_CLASS_MODEL,
-=======
-        tokenizer=SENTENCE_TOKENIZER,
-        sequence_classifier=BOOTSTRAPPED_SEQ_CLASS_MODEL,
->>>>>>> ec02139a
+        tokenizer=SENTENCE_TOKENIZER,
+        classifier=BOOTSTRAPPED_SEQ_CLASS_MODEL,
         default_threshold=0.5,
     )
     with tempfile.TemporaryDirectory() as model_dir:
@@ -237,7 +217,7 @@
     model = FilteredSpanClassification.bootstrap(
         lang="en",
         tokenizer=SENTENCE_TOKENIZER,
-        sequence_classifier=BOOTSTRAPPED_SEQ_CLASS_MODEL,
+        classifier=BOOTSTRAPPED_SEQ_CLASS_MODEL,
         default_threshold=0.5,
     )
     token_classification_result = model.run_bidi_stream(stream_input)
