# Copyright The Caikit Authors
#
# Licensed under the Apache License, Version 2.0 (the "License");
# you may not use this file except in compliance with the License.
# You may obtain a copy of the License at
#
#     http://www.apache.org/licenses/LICENSE-2.0
#
# Unless required by applicable law or agreed to in writing, software
# distributed under the License is distributed on an "AS IS" BASIS,
# WITHOUT WARRANTIES OR CONDITIONS OF ANY KIND, either express or implied.
# See the License for the specific language governing permissions and
# limitations under the License.


# Standard
from typing import Optional
import gc
import os

# Third Party
from datasets import Dataset, IterableDataset as TransformersIterableDataset
from torch.utils.data import IterableDataset
from transformers import AutoConfig, AutoTokenizer
import datasets
import torch

# First Party
from caikit import get_config
from caikit.core.data_model import DataStream
from caikit.core.modules import ModuleBase, ModuleConfig, ModuleSaver, module
from caikit.core.toolkit import error_handler
from caikit.interfaces.nlp.data_model import GeneratedTextResult
from caikit.interfaces.nlp.tasks import TextGenerationTask
import alog

# Local
from ...data_model import GenerationTrainRecord
from ...resources.pretrained_model import (
    HFAutoCausalLM,
    HFAutoSeq2SeqLM,
    PretrainedModelBase,
)
from ...toolkit.data_stream_wrapper import SimpleIterableStreamWrapper
from ...toolkit.data_type_utils import get_torch_dtype, str_to_torch_dtype
from ...toolkit.torch_run import get_torch_elastic_launch_config

log = alog.use_channel("TXT_GEN")
error = error_handler.get(log)


# pylint: disable=too-many-lines,too-many-instance-attributes
@module(
    id="f9181353-4ccf-4572-bd1e-f12bcda26792",
    name="Text Generation",
    version="0.1.0",
    task=TextGenerationTask,
)
class TextGeneration(ModuleBase):
    """Module to provide text generation capabilities"""

    RANDOM_SEED = 73
    supported_resources = [HFAutoCausalLM, HFAutoSeq2SeqLM]

    # Below list is taken from
    # https://huggingface.co/docs/transformers/main/en/main_classes/trainer#transformers.TrainingArguments
    allowed_training_args = {
        "weight_decay",
        "adam_beta1",
        "adam_beta2",
        "adam_epsilon",
        "max_grad_norm",
        "lr_scheduler_type",
        "warmup_ratio",
        "warmup_steps",
        "use_ipex",
        "disable_tqdm",
        "label_names",
        "optim",
        "optim_args",
        "group_by_length",
        "dataloader_pin_memory",
        "gradient_checkpointing",
        "full_determinism",
    }

    def __init__(
        self,
        model_name: str,
        model: PretrainedModelBase = None,
        bos_token: Optional[str] = None,
        sep_token: Optional[str] = None,
        eos_token: Optional[str] = None,
        pad_token: Optional[str] = None,
    ):
        super().__init__()

        error.type_check("<NLP48137045E>", str, allow_none=True, eos_token=eos_token)
        self.model = model
        self.model_name = model_name

        self._bos_token = bos_token
        self._sep_token = sep_token
        self._eos_token = eos_token
        self._pad_token = pad_token

    # pylint: disable=duplicate-code
    def __del__(self):
        del self.model
        gc.collect()
        try:
            torch.cuda.empty_cache()
        except AttributeError:
            pass

    @classmethod
    def bootstrap(cls, base_model_path: str, torch_dtype: str = "float32"):
        """Function to bootstrap a pre-trained transformers model and
        get a caikit text-generation 'model'.

        Args:
            base_model_path: str
                Path to transformers model
                NOTE: Model path needs to contain tokenizer as well
            torch_dtype: str
                Torch data type to be used when loading the model.
                Default: float32
        Returns:
            caikit_nlp.blocks.text_generation.TextGeneration
                Object of TextGeneration class (model)
        """
        # pylint: disable=duplicate-code
        model_config = AutoConfig.from_pretrained(base_model_path)

        resource_type = None
        for resource in cls.supported_resources:
            if model_config.model_type in resource.SUPPORTED_MODEL_TYPES:
                resource_type = resource
                break

        if not resource_type:
            error(
                "<NLP61784225E>",
                "{} model type is not supported currently!".format(
                    model_config.model_type
                ),
            )
        log.debug("Bootstrapping base resource [%s]", base_model_path)
        base_model = resource_type.bootstrap(
            base_model_path,
            tokenizer_name=base_model_path,
            torch_dtype=torch_dtype,
        )
        eos_token = base_model._tokenizer.eos_token or None
        return cls(
            base_model_path,
            base_model,
            eos_token=eos_token,
        )

    @classmethod
    def train(
        cls,
        base_model: str,  # TODO: Union[str, PretrainedModelBase]
        train_stream: DataStream[GenerationTrainRecord],
        torch_dtype: str = None,  # TODO: Optional[Union[torch.dtype, str]]
        max_source_length: int = 256,
        max_target_length: int = 128,
        batch_size: int = 8,
        num_epochs: int = 5,
        accumulate_steps: int = 32,
        random_seed: int = RANDOM_SEED,
        lr: float = 2e-5,
        # Directory where model predictions and checkpoints will be written
<<<<<<< HEAD
        checkpoint_dir: str = "/tmp/trained_model",
        **training_arguments,
    ):
=======
        checkpoint_dir: str = "/tmp",
        **kwargs,
    ) -> "TextGeneration":
>>>>>>> 3b006a20
        """
        Fine-tune a CausalLM or Seq2seq text generation model.

        Args:
            base_model:  Union[str, caikit_nlp.resources.pretrained_model.base.PretrainedModelBase]
                Base resource model used for underlying generation.
            train_stream: DataStream[GenerationTrainRecord] or DataStream[ClassificationTrainRecord]
                Data to be used for fine-tuning the generation model.
            torch_dtype: str
                TODO: Optional[Union[torch.dtype, str]]
                Data type to use for training/inference of the underlying text generation model.
                If no value is provided, we pull from torch_dtype in config. If an in memory
                resource is provided which does not match the specified data type, the model
                underpinning the resource will be converted in place to the correct torch dtype.
            max_source_length: int
                Max length of input sequences being considered. Default: 256.
            max_target_length: int
                Max length of target sequences being predicted. Default: 128.
            batch_size: int
                Batch sized to be used for training / evaluation data. Default: 8.
            num_epochs: int
                Number of epochs to tune the model. Default: 20.
            accumulate_steps: int
                Number of steps to use for gradient accumulation. Default: 1.
            lr: float
                Learning rate to be used while tuning model. Default: 2e-5.
            checkpoint_dir: str
                Directory where model predictions and checkpoints will be written
            **kwargs:
                Arguments supported by HF Training Arguments.
                TrainingArguments:
                    https://huggingface.co/docs/transformers/v4.30.0/en/main_classes/trainer#transformers.TrainingArguments
                Seq2SeqTrainingArguments:
                    https://huggingface.co/docs/transformers/v4.30.0/en/main_classes/trainer#transformers.Seq2SeqTrainingArguments
        Returns:
            TextGeneration
                Instance of this class with fine-tuned models.
        """

        torch_dtype = get_torch_dtype(torch_dtype)

        # Make training deterministic
        if torch.cuda.is_available():
            torch.backends.cudnn.deterministic = True

        ## NOTE: Below code has been used in couple of places at this point, like in
        # text_generation module. In future, we would want to consolidate this into
        # a base class or a toolkit function
        # pylint: disable=duplicate-code
        resource_type = None

        ## Load base model
        if isinstance(base_model, str):
            model_config = AutoConfig.from_pretrained(base_model)

            for resource in cls.supported_resources:
                if model_config.model_type in resource.SUPPORTED_MODEL_TYPES:
                    resource_type = resource
                    break

            if not resource_type:
                error(
                    "<NLP61784225E>",
                    "{} model type is not supported currently!".format(
                        model_config.model_type
                    ),
                )
            log.debug("Bootstrapping base resource [%s]", base_model)
            base_model = resource_type.bootstrap(base_model, torch_dtype=torch_dtype)

        else:
            # base_model is actually a resource object
            resource_type = type(base_model)


        error.type_check("<NLP03221895E>", PretrainedModelBase, base_model=base_model)
        ## Generate data loader from stream
        training_dataset: IterableDataset = cls._preprocess_function(
            base_model=base_model,
            train_stream=train_stream,
            tokenizer=base_model.tokenizer,
            max_source_length=max_source_length,
            max_target_length=max_target_length,
            shuffle=True,
        )

        ### Dtype based processing
        # NOTE: Following is not exhaustive list of all parameters
        # for all dtypes
        if torch_dtype == torch.float16:
            dtype_based_params = {
                "fp16": True,
            }
        elif torch_dtype == torch.bfloat16:
            dtype_based_params = {
                "bf16": True,
            }
        else:
            # default to float32
            dtype_based_params = {}

        ## TODO: Add automatic sharding selection based on number of parameters
        # in base model
        ## TODO: Fetch trainer from resource

        # Filter **training_arguments to only process allowed ones
        filtered_training_arguments = {k: v for k, v in training_arguments.items() if k in cls.allowed_training_args}

        extra_training_args = set(training_arguments.keys()).difference(filtered_training_arguments.keys())

        if extra_training_args:
            log.warning(
                "<NLP24424909W>",
                f"{extra_training_args} parameter(s) not allowed by {cls.name} currently and will be ignored!"
            )

        training_args = {
            "output_dir": checkpoint_dir,
            "per_device_train_batch_size": batch_size,
            "per_device_eval_batch_size": batch_size,
            "num_train_epochs": num_epochs,
            "seed": random_seed,
            # NOTE: We have disabled evaluation for now
            "do_eval": False,
            "do_train": True,
            "learning_rate": lr,
            "weight_decay": 0.01,
            "save_total_limit": 3,
            "push_to_hub": False,
            "no_cuda": False,  # Default
            "remove_unused_columns": True,
            "dataloader_pin_memory": False,
            "gradient_accumulation_steps": accumulate_steps,
            "eval_accumulation_steps": accumulate_steps,
<<<<<<< HEAD
            "gradient_checkpointing": True,
            "full_determinism": True,

            # Required for iterable dataset
            "max_steps": 2,

            # Some interesting parameters:
            "auto_find_batch_size": True,

            "fsdp": "full_shard offload auto_wrap",
            "fsdp_config": {
                # Not specifying fsdp_transformer_layer_cls_to_wrap
                # allows automatic deduction of layers using model._no_split_module
                # "fsdp_transformer_layer_cls_to_wrap": [
                #     "T5Block",
                # ]
            },
            # NOTE: following can override above arguments in order
            **filtered_training_arguments,
=======
            # eval_steps=1,
            # load_best_model_at_end
            **kwargs,
>>>>>>> 3b006a20
            **dtype_based_params,
        }

        if num_epochs < 1:
            log.warning(
                "<NLP64076114W>",
                f"Number of epochs configured is {num_epochs} which is less than minimum 1. \
                    No training will be performed",
            )

            return TextGeneration(
                model_name=base_model._model_name,
                model=base_model,
            )


        launch_config = get_torch_elastic_launch_config(
            get_config().master_addr,
            get_config().master_port,
        )

        torch.distributed.launcher.api.elastic_launch(
            launch_config,
            cls._launch_training
        )(base_model, training_dataset, training_args, checkpoint_dir)


        # In case this program is started via torchrun, below might not work as is
        # because this case of multiple devices, this whole program gets run
        # in parallel, so the model might still be in "write" mode on 1 process
        # while we try to read it in below process.
        model = resource_type.bootstrap(
            checkpoint_dir, checkpoint_dir, torch_dtype=torch_dtype
        )

        return cls(
            model_name=base_model._model_name,
            model=model,
            bos_token=model.tokenizer.bos_token or None,
            sep_token=model.tokenizer.sep_token or None,
            eos_token=model.tokenizer.eos_token or None,
            pad_token=model.tokenizer.pad_token or None,
        )

    @classmethod
    def load(
        cls,
        model_path: str,
        torch_dtype: str = None,
    ) -> "TextGeneration":
        """Function to load text-generation model

        Args:
            model_path: str
                Path to the model to be loaded.
            torch_dtype: str
                Torch data type to be used when loading the model.
        Returns:
            TextGeneration
                Instance of this class built from the on disk model.
        """

        config = ModuleConfig.load(model_path)

        if torch_dtype is not None:
            torch_dtype = str_to_torch_dtype(torch_dtype)
        elif config.trained_torch_dtype:
            torch_dtype = str_to_torch_dtype(config.trained_torch_dtype)

        base_model_path = config.get("artifact_path")
        error.type_check("<NLP35174683E>", str, base_model_path=base_model_path)

        base_model_path = os.path.join(model_path, base_model_path)
        error.dir_check("<NLP01983374E>", base_model_path)
        return cls.bootstrap(base_model_path, torch_dtype)

    def save(self, model_path):
        """Save caikit model

        Args:
            model_path: str
                Folder to save text-generation caikit model
        """
        saver = ModuleSaver(
            self,
            model_path=model_path,
        )
        with saver:
            artifacts_dir = "artifacts"
            saver.update_config(
                {
                    "artifact_path": artifacts_dir,
                    "eos_token": self._eos_token,
                    "torch_dtype": str(self.model._torch_dtype),
                }
            )
            if self.model:
                # This will save both tokenizer and base model
                self.model.save(
                    model_path,
                    tokenizer_dirname=artifacts_dir,
                    base_model_dirname=artifacts_dir,
                )

    def run(
        self,
        text: str,
        repetition_penalty: float = 2.5,
        length_penalty: float = 1.0,
        early_stopping: bool = True,
        num_beams: int = 1,
        max_new_tokens: int = 20,
        min_new_tokens: int = 0,
        truncate_input_tokens: int = 0,
        **kwargs,
    ) -> "GeneratedTextResult":
        """Run inference against the model running in TGIS.

        Args:
            text: str
                Source string to be encoded for generation.
            repetition_penalty: float
                The parameter for repetition penalty. 1.0 means no penalty.
                Default: 2.5
            length_penalty: float
                Exponential penalty to the length that is used with beam-based generation.
                It is applied as an exponent to the sequence length, \
                    which is used to divide the score of the sequence.
                Since the score is the log likelihood of the sequence (i.e. negative), \
                    length_penalty > 0.0 promotes longer sequences, \
                    while length_penalty < 0.0 encourages shorter sequences.
                Default: 1.0.
            early_stopping: bool
                Controls the stopping condition for beam-based methods, like beam-search.
                It accepts the following values:
                True, where the generation stops as soon as there are num_beams complete candidates;
                False, where an heuristic is applied and the generation stops when \
                    is it very unlikely to find better candidates;
                "never", where the beam search procedure only stops \
                    when there cannot be better candidates (canonical beam search algorithm).
            num_beams: int
                Number of beams for beam search. 1 means no beam search.
                Default: 1
            max_new_tokens: int
                The maximum numbers of tokens to generate.
                Default: 20
            min_new_tokens: int
                The minimum numbers of tokens to generate.
                Default: 0 - means no minimum
            truncate_input_tokens: int
                Truncate inputs to provided number of tokens. This can be
                use to avoid failing due to input being longer than
                configured limits.
                Default: 0 - means don't truncate, thus throw error.
            kwargs:
                Any other parameters to pass to generate as specified in GenerationConfig.
                https://huggingface.co/docs/transformers/v4.30.0/en/main_classes/text_generation#transformers.GenerationConfig
        Returns:
            GeneratedTextResult
                Generated text result produced by the model.
        """

        # NOTE: below is to match TGIS API, where 0 identifies as no truncation
        if truncate_input_tokens == 0:
            # NOTE: below will make model throw error in case inputs are longer
            # than allowed length
            truncation = False

        else:
            truncation = True

        inputs = self.model.tokenizer(
            text,
            truncation=truncation,
            max_length=truncate_input_tokens,
            return_tensors="pt",
        )
        generate_ids = self.model.model.generate(
            input_ids=inputs["input_ids"],
            num_beams=num_beams,
            max_new_tokens=max_new_tokens,
            min_new_tokens=min_new_tokens,
            repetition_penalty=repetition_penalty,
            length_penalty=length_penalty,
            early_stopping=early_stopping,
            use_cache=True,
            **kwargs,
        )
        token_count = generate_ids.size(1) - 1
        preds = [
            self.model.tokenizer.decode(
                g, skip_special_tokens=True, clean_up_tokenization_spaces=True
            )
            for g in generate_ids
        ]
        if generate_ids[0][-1].item() == self._eos_token:
            finish_reason = "EOS_TOKEN"
        elif generate_ids.size(1) - 1 == max_new_tokens:
            finish_reason = "MAX_TOKENS"
        else:
            finish_reason = "OTHER"
        return GeneratedTextResult(
            generated_tokens=token_count,
            generated_text=preds[0],
            finish_reason=finish_reason,
            producer_id=self.PRODUCER_ID,
        )

    ################################## Private Functions ######################################

    @staticmethod
    def _preprocess_function(
        base_model: PretrainedModelBase,
        train_stream: DataStream[GenerationTrainRecord],
        tokenizer: AutoTokenizer,
        max_source_length: int,
        max_target_length: int,
        shuffle: bool,
    ):
        """Pre-process each example to get it prepared for training."""

        # TODO: We are using a default verbalizer which is strictly tied to
        # source training record currently. We need to figure out a better
        # way to make verbalizer optional for build_task_tokenize_function
        (
            tokenize_function,
            requires_unwrapping,
        ) = base_model.build_task_tokenize_function(
            tokenizer, max_source_length, max_target_length, verbalizer="{{input}}"
        )

        # dataset = datasets.load_dataset("billsum", split="ca_test", streaming=True)
        # train_test_dataset = dataset.train_test_split(test_size=0.2)
        dataset = TransformersIterableDataset.from_generator(get, gen_kwargs={"train_stream": train_stream})

        mapped_dataset = dataset.map(
            tokenize_function_seq2seq,
            fn_kwargs={"tokenizer": tokenizer, "max_source_length": max_source_length, "max_target_length": max_target_length}
        )
        # mapped_stream = train_stream.map(tokenize_function)

        # if requires_unwrapping:
        #     mapped_stream = mapped_stream.flatten()

        # return mapped_dataset.with_format("torch")
        return mapped_dataset
        # return SimpleIterableStreamWrapper(mapped_stream, shuffle=shuffle)


    @staticmethod
    def _launch_training(base_model, training_dataset, training_args, checkpoint_dir) -> None:
        """Utility function to wrap trainer and execute training"""

        trainer = base_model.get_trainer(
            train_dataset=training_dataset, **training_args
        )

        # Start training via Trainer.train function
        trainer.train()

        # save the model temporarily and reload it
        # this is done, since otherwise the model might be distributed in different
        # devices, in which case its better to use trainer's `prediction_step`
        # functions, but then, they don't always give API similar to `generate`
        # and thus cause incompatibilities in `run` function
        trainer.save_state()
        trainer.save_model(checkpoint_dir)


def get(train_stream):
    for data in train_stream:
        yield {"input": data.input, "output": data.output}

def tokenize_function_seq2seq(
        example: GenerationTrainRecord,
        tokenizer: "AutoTokenizer",
        max_source_length: int,
        max_target_length: int,
    ) :
        """Tokenization function to be used for seq2seq training; this function consumes a
        GenerationTrainRecord object and applies the verbalizer to it followed by
        the model tokenizer. Finally, we postprocess by ignoring pad tokens in the label IDs.

        Args:
            example: GenerationTrainRecord
                Training data model object to convert a form we can learn on.

        Returns:
            transformers.tokenization_utils_base.BatchEncoding
                encoded tokenization output corresponding to the input example.
        """
        IGNORE_ID = -100
        # Render the verbalizer template with the attributes of this data model example
        source = example["input"]

        targets = example["output"]
        model_inputs = tokenizer(
            source,
            max_length=max_source_length,
            padding="max_length",
            truncation=True,
        )
        labels = tokenizer(
            targets,
            max_length=max_target_length,
            padding="max_length",
            truncation=True,
        )

        labels = labels["input_ids"]

        labels = list(
            map(lambda x: IGNORE_ID if x == tokenizer.pad_token_id else x, labels)
        )
        model_inputs["labels"] = labels

        return model_inputs<|MERGE_RESOLUTION|>--- conflicted
+++ resolved
@@ -172,15 +172,9 @@
         random_seed: int = RANDOM_SEED,
         lr: float = 2e-5,
         # Directory where model predictions and checkpoints will be written
-<<<<<<< HEAD
         checkpoint_dir: str = "/tmp/trained_model",
-        **training_arguments,
-    ):
-=======
-        checkpoint_dir: str = "/tmp",
         **kwargs,
     ) -> "TextGeneration":
->>>>>>> 3b006a20
         """
         Fine-tune a CausalLM or Seq2seq text generation model.
 
@@ -287,9 +281,9 @@
         ## TODO: Fetch trainer from resource
 
         # Filter **training_arguments to only process allowed ones
-        filtered_training_arguments = {k: v for k, v in training_arguments.items() if k in cls.allowed_training_args}
-
-        extra_training_args = set(training_arguments.keys()).difference(filtered_training_arguments.keys())
+        filtered_training_arguments = {k: v for k, v in kwargs.items() if k in cls.allowed_training_args}
+
+        extra_training_args = set(kwargs.keys()).difference(filtered_training_arguments.keys())
 
         if extra_training_args:
             log.warning(
@@ -315,7 +309,6 @@
             "dataloader_pin_memory": False,
             "gradient_accumulation_steps": accumulate_steps,
             "eval_accumulation_steps": accumulate_steps,
-<<<<<<< HEAD
             "gradient_checkpointing": True,
             "full_determinism": True,
 
@@ -335,11 +328,6 @@
             },
             # NOTE: following can override above arguments in order
             **filtered_training_arguments,
-=======
-            # eval_steps=1,
-            # load_best_model_at_end
-            **kwargs,
->>>>>>> 3b006a20
             **dtype_based_params,
         }
 
