--- conflicted
+++ resolved
@@ -31,17 +31,10 @@
     TaskType,
     get_peft_model,
 )
-<<<<<<< HEAD
 from transformers import (
     AutoModelForCausalLM,
     default_data_collator,
 )
-=======
-from torch.optim import AdamW
-from torch.utils.data import DataLoader
-from tqdm import tqdm
-from transformers import AutoModelForCausalLM, default_data_collator
->>>>>>> 4f422308
 from transformers.models.auto.tokenization_auto import AutoTokenizer
 import numpy as np
 import torch
@@ -171,10 +164,6 @@
         top_p: Optional[float] = None,
         typical_p: Optional[float] = None,
         temperature: Optional[float] = None,
-<<<<<<< HEAD
-        seed: Optional[np.uint64] = None,
-=======
->>>>>>> 4f422308
         repetition_penalty: Optional[float] = None,
         max_time: Optional[float] = None,
         exponential_decay_length_penalty: Optional[
@@ -366,15 +355,6 @@
         # NOTE: Following can be uncommented to allow full determinism
         # but it can have impact on performance.
         # transformers.enable_full_determinism(seed)
-<<<<<<< HEAD
-=======
-
-        # HACK - These things can't be passed through the train API currently
->>>>>>> 4f422308
-
-        # NOTE: Following can be uncommented to allow full determinism
-        # but it can have impact on performance.
-        # transformers.enable_full_determinism(seed)
 
         torch_dtype = get_torch_dtype(torch_dtype)
 
@@ -910,252 +890,6 @@
         # want to set labels ourselves. TODO: centralize collator management.
         return default_data_collator
 
-<<<<<<< HEAD
-=======
-    @staticmethod
-    def _get_data_loaders_from_stream(
-        base_model: PretrainedModelBase,
-        train_stream: DataStream[GenerationTrainRecord],
-        tokenizer: AutoTokenizer,
-        batch_size: int,
-        collate_fn: Callable,
-        verbalizer: str,
-        max_source_length: int,
-        max_target_length: int,
-        shuffle: bool,
-    ) -> DataLoader:
-        """Get the data loaders for train / evaluation.
-        Args:
-            base_model: caikit_nlp.resources.pretrained_model.base.PretrainedModelBase
-                Base resource model used for underlying generation.
-            train_stream: DataStream[GenerationTrainRecord]
-                Data to be used for training the prompt vectors of the generation model.
-            tokenizer: AutoTokenizer
-                Model tokenizer to be used in preprocessing, i.e., when we iterate over our data.
-            batch_size: int
-                Batch sized to be used when building the DataLoader around the stream.
-            collate_fn: Callable
-                Function to be used for forming batches via lists of dataset inputs.
-            verbalizer: str
-                Verbalizer template to be used for formatting data. This template may use brackets
-                to indicate where fields from the data model TrainGenerationRecord must be rendered.
-            max_source_length: int
-                Max length of sequences being considered.
-            max_target_length: int
-                Max length of target sequences being predicted.
-            shuffle: bool
-                Indicates whether or not the stream should reshuffle upon reentry.
-
-        Returns:
-            torch.utils.data.DataLoader
-                DataLoader to be used for training / evaluating the stream data.
-        """
-        (tokenize_function, _,) = base_model.build_task_tokenize_closure(
-            tokenizer, max_source_length, max_target_length, verbalizer, task_ids=0
-        )
-        mapped_stream = train_stream.map(tokenize_function)
-        # TODO: Deprecate and remove stream wrapper & use trainer
-        wrapped_stream = SimpleIterableStreamWrapper(mapped_stream, shuffle=shuffle)
-        dataloader = DataLoader(
-            wrapped_stream, collate_fn=collate_fn, batch_size=batch_size
-        )
-
-        return dataloader
-
-    @classmethod
-    def _execute_train_loop(
-        cls,
-        model: PeftModel,
-        num_epochs: int,
-        train_dataloader: DataLoader,
-        device: str,
-        eval_dataloader: Union[DataLoader, None] = None,
-        metric: Optional[Callable] = None,
-        learning_rate: int = 1e-3,
-        tokenizer: Union[AutoTokenizer, None] = None,
-        accumulate_steps: int = 1,
-        silence_progress_bars: bool = True,
-        torch_dtype: "torch.dtype" = torch.float32,
-    ) -> None:
-        """Execute the core training logic for training the prompt vectors on the frozen model.
-        Note that this is done by reference.
-
-        Args:
-            model: PeftModel
-                Underlying model being leveraged for text generation via prompt tuning.
-            num_epochs: int
-                Number of epochs to train.
-            train_dataloader: torch.utils.data.DataLoader
-                DataLoader to be used for loading training data.
-            device: str
-                Device to be used for training the model.
-            eval_dataloader: Union[DataLoader, None].
-                DataLoader to be used for loading eval data or None.
-            metric: Union[Callable, None]
-                Function to be used for evaluating data if an eval data loader is provided.
-                Default: None.
-            learning_rate: float
-                Learning rate to be used while tuning prompt vectors. Default: 1e-3.
-            tokenizer: Union[AutoTokenizer, None]
-                Tokenizer for default evaluation; only used if no metric is provided and we have
-                an eval dataloader.
-                TODO - remove this can likely be removed.
-            accumulate_steps: int
-                Number of steps to use for gradient accumulation. Default: 1.
-            silence_progress_bars: bool
-                Silences TQDM progress bars. Default: True
-            torch_dtype: torch.dtype
-                Dtype to be used for training. Default: torch.float32
-
-        Returns:
-            training_metadata: Dict
-                Metadata computed during training
-        """
-        optimizer = AdamW(params=model.parameters(), lr=learning_rate)
-        lr_scheduler = get_linear_schedule_with_warmup(
-            optimizer=optimizer,
-            num_warmup_steps=0,
-            num_training_steps=(len(train_dataloader) * num_epochs),
-        )
-
-        # Enable gradient checkpointing
-        model.gradient_checkpointing_enable()
-
-        if torch_dtype == torch.float16:
-            mixed_precision = "fp16"
-        elif (
-            torch.cuda.is_available()
-            and torch.cuda.is_bf16_supported()
-            and torch_dtype == torch.bfloat16
-        ):
-            mixed_precision = "bf16"
-        else:
-            mixed_precision = "no"
-
-        accelerator = Accelerator(
-            gradient_accumulation_steps=accumulate_steps,
-            device_placement=True,
-            mixed_precision=mixed_precision,
-        )
-
-        # Disable cache for training
-        model.config.use_cache = False
-
-        # Below would send all the data and model to
-        # configured device and convert them to required dtypes
-        model, optimizer, train_dataloader, lr_scheduler = accelerator.prepare(
-            model,
-            optimizer,
-            train_dataloader,
-            lr_scheduler,
-        )
-
-        training_loss_tracker = []
-
-        step_count = 1
-
-        for epoch in range(num_epochs):
-            step_loss_log = {}
-            model.train()
-            total_loss = 0
-            tqdm_loader = tqdm(train_dataloader, disable=silence_progress_bars)
-            for batch in tqdm_loader:
-
-                tqdm_loader.set_description("Epoch: {}".format(epoch))
-
-                # TODO Can this dict comprehension always replace "batch.to(device)" for us?
-                try:
-                    with accelerator.accumulate(model):
-                        outputs = model(**batch)
-                        loss = outputs.loss
-                        total_loss += loss.detach().float()
-                        accelerator.backward(loss)
-                        optimizer.step()
-                        lr_scheduler.step()
-                        optimizer.zero_grad()
-                        step_loss_log[step_count] = loss
-                        step_count += 1
-                except (
-                    torch.cuda.OutOfMemoryError  # pylint: disable=catching-non-exception
-                ):
-                    error(
-                        "<NLP07175292E>",
-                        MemoryError("Not enough memory available for training!"),
-                    )
-
-            log.info("<NLP46114010I>", {"loss": float(loss), "epoch": epoch})
-
-            for step, loss_val in step_loss_log.items():
-
-                # Below is added to be propagated and stored as training_metadata
-                training_loss_tracker.append(
-                    {
-                        "epoch": epoch,
-                        "step": step,
-                        "value": float(loss_val),
-                        "timestamp": datetime.isoformat(datetime.now()),
-                    }
-                )
-
-            if eval_dataloader is not None:
-                model.eval()
-
-                if metric is not None:
-                    for _, batch in enumerate(
-                        tqdm(eval_dataloader, disable=silence_progress_bars)
-                    ):
-                        batch.to(device)
-                        with torch.no_grad():
-                            outputs = model(**batch)
-                        predictions = outputs.logits.argmax(dim=-1)
-                        references = batch["labels"]
-                        metric.add_batch(
-                            predictions=predictions,
-                            references=references,
-                        )
-                    eval_metric = metric.compute()
-
-                    log.info("epoch %s: %s", epoch, eval_metric)
-                else:
-                    eval_loss = 0
-                    # TODO Can we get away with not maintaining eval_preds?
-                    eval_preds = []
-                    for _, batch in enumerate(
-                        tqdm(eval_dataloader, disable=silence_progress_bars)
-                    ):
-                        batch = {k: v.to(device) for k, v in batch.items()}
-                        with torch.no_grad():
-                            outputs = model(**batch)
-                        loss = outputs.loss
-                        eval_loss += loss.detach().float()
-
-                        if tokenizer is not None:
-                            eval_preds.extend(
-                                tokenizer.batch_decode(
-                                    torch.argmax(outputs.logits, -1)
-                                    .detach()
-                                    .cpu()
-                                    .numpy(),
-                                    skip_special_tokens=True,
-                                )
-                            )
-
-                    eval_epoch_loss = eval_loss / len(train_dataloader)
-                    eval_ppl = torch.exp(eval_epoch_loss)
-                    train_epoch_loss = total_loss / len(eval_dataloader)
-                    train_ppl = torch.exp(train_epoch_loss)
-                    log.debug(
-                        "epoch %s: %s %s %s %s",
-                        epoch,
-                        train_ppl,
-                        train_epoch_loss,
-                        eval_ppl,
-                        eval_epoch_loss,
-                    )
-
-        return {"loss": training_loss_tracker}
-
->>>>>>> 4f422308
     @classmethod
     def _filter_params_for_prompt_config(cls, prompt_config, params):
         """Utility function to filter out required parameters for prompt_config
