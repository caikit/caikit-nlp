--- conflicted
+++ resolved
@@ -121,7 +121,6 @@
         if threshold is None:
             threshold = self.default_threshold
         token_classification_results = []
-<<<<<<< HEAD
         if self.classification_task == TextClassificationTask:
             # Split document into spans
             span_list = self.span_splitter.run(text)
@@ -133,27 +132,14 @@
         # Run each span through the classifier and determine based
         # on threshold and labels_to_output what results should be returned
         classification_results = self.classifier.run_batch(text_list)
-=======
-        # Split document into spans
-        span_list = self.span_splitter.run(text)
-        # Run each span through the classifier and determine based
-        # on threshold and labels_to_output what results should be returned
-        text_list = [span.text for span in span_list]
-        classification_results = self.sequence_classifier.run_batch(text_list)
->>>>>>> cd56801f
         for idx, classification_result in enumerate(classification_results):
             # Each classification result is list of classifications
             # for that particular text example
             for classification in classification_result.results:
-<<<<<<< HEAD
-                # NOTE: labels need to be specified as str for config
                 if self.classification_task == TextClassificationTask:
                     label = classification.label
                 else:
                     label = classification.entity
-=======
-                label = classification.label
->>>>>>> cd56801f
                 if classification.score >= threshold:
                     if not self.labels_to_output or (
                         self.labels_to_output and label in self.labels_to_output
